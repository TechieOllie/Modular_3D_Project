/**
 *******************************************************************************
 * @file    uart_commands.c
 * @author  Ol, naej, Fabs
 * @date    May 27, 2025
 * @brief   UART command handling for G-code and special commands
 *******************************************************************************
 */

/* Includes ------------------------------------------------------------------*/
#include "uart_commands.h"
#include "command_buffer.h" // Add this include
#include "parser.h"
#include "kinematics.h"
#include "stepper_motor.h"
#include "limit_switches.h"
#include "stm32g4_uart.h"
#include "sd_gcode_reader.h"
#include "gcode_move_buffer.h"
#include <stdio.h>
#include <string.h>
#include <stdarg.h>
#include <ctype.h>

/* Private variables ---------------------------------------------------------*/
static uart_id_t uart_id;
static uart_cmd_state_t current_state = UART_CMD_STATE_IDLE;
static uart_cmd_stats_t stats = {0};
static char line_buffer[UART_CMD_MAX_LINE_LENGTH];
static uint16_t line_index = 0;
static bool line_ready = false;
static uint32_t last_char_time = 0;

/* Add SD card printing state */
static bool sd_printing = false;
static uint32_t last_sd_read_time = 0;

/* Private function prototypes -----------------------------------------------*/
static void process_special_command(const char *line);
static void process_gcode_command(const char *line);
static void send_ok_response(void);
static void send_error_response(const char *error);
static void reset_line_buffer(void);
static bool is_special_command(const char *line);
static void uart_rx_callback(void);

/* Public function implementations -------------------------------------------*/

/**
 * @brief Initialize UART command handling
 */
bool uart_commands_init(uart_id_t uart_id_param)
{
    uart_id = uart_id_param;
    current_state = UART_CMD_STATE_IDLE;

    // Clear buffers and statistics
    memset(line_buffer, 0, sizeof(line_buffer));
    memset(&stats, 0, sizeof(stats));

    line_index = 0;
    line_ready = false;

    // Initialize command buffer
    if (!command_buffer_init())
    {
        printf("- ERROR: Failed to initialize command buffer\n");
        return false;
    }

    // Initialize G-code parser
    if (!parser_init())
    {
        printf("- ERROR: Failed to initialize G-code parser\n");
        return false;
    }

    // Initialize SD card G-code reader
    if (sd_gcode_reader_init())
    {
        printf("- SD card G-code reader initialized\n");
    }
    else
    {
        printf("- WARNING: SD card G-code reader initialization failed\n");
    }

    // Initialize G-code move buffer
    if (!gcode_move_buffer_init())
    {
        printf("- ERROR: Failed to initialize G-code move buffer\n");
        return false;
    }

    // Set up callback for UART reception (not strictly needed with polling)
    BSP_UART_set_callback(uart_id, uart_rx_callback);

    printf("- UART commands initialized on UART%d\n", uart_id + 1);

    // Test UART output
    uart_commands_send_response("|------------------------------------------|");
    uart_commands_send_response("|========UART Command System Ready=========|");
    uart_commands_send_response("|   Send 'help' for available commands     |");
    uart_commands_send_response("| Type 'M112' or 'stop' for emergency stop |");
    uart_commands_send_response("|------------------------------------------|");

    return true;
}

/**
 * @brief UART RX callback - called when character is received
 */
static void uart_rx_callback(void)
{
    // This function is called from BSP UART interrupt
}

/**
 * @brief Update UART command processing
 */
void uart_commands_update(void)
{
    // Update command buffer (processes buffered commands)
    command_buffer_update();

    // Update G-code move buffer
    gcode_move_buffer_update();

<<<<<<< HEAD
    // Handle SD card printing - continuously read and buffer moves
    if (sd_printing && sd_gcode_reader_is_ready())
    {
        uint32_t current_time = HAL_GetTick();

        // Read new lines every 100ms or when buffer has space
        if (current_time - last_sd_read_time > 100 &&
            gcode_move_buffer_get_free_space() > 10)
        {
            last_sd_read_time = current_time;

            // Read and buffer multiple lines
            char sd_line_buffer[SD_GCODE_MAX_LINE_LENGTH];
            position_t current_pos = kinematics_get_position();
            parser_state_t *parser_state = parser_get_state();

            int lines_read = 0;
            while (lines_read < 5 && !sd_gcode_reader_is_eof() &&
                   gcode_move_buffer_get_free_space() > 5)
            {
                sd_gcode_result_t result = sd_gcode_reader_read_line(
                    sd_line_buffer, sizeof(sd_line_buffer));

                if (result == SD_GCODE_OK)
                {
                    gcode_move_buffer_result_t buf_result = gcode_move_buffer_add_from_gcode(
                        sd_line_buffer, current_pos, parser_state->feedrate,
                        parser_state->absolute_mode);

                    if (buf_result == GCODE_MOVE_BUFFER_OK)
                    {
                        lines_read++;
                    }
                    else if (buf_result == GCODE_MOVE_BUFFER_FULL)
                    {
                        break; // Buffer full, try later
                    }
                }
                else if (result == SD_GCODE_END_OF_FILE)
                {
                    sd_printing = false;
                    sd_gcode_reader_close();
                    uart_commands_send_response("| SD card printing completed |");
                    break;
                }
                else
                {
                    printf("SD read error: %d\n", result);
                    break;
                }
            }
        }
    }

=======
>>>>>>> 44991492
    // Check for incoming characters from BSP UART
    static uint32_t last_debug = 0;
    bool chars_available = BSP_UART_data_ready(uart_id);

    // Debug output every 5 seconds if no characters
    if (!chars_available && HAL_GetTick() - last_debug > 5000)
    {
        last_debug = HAL_GetTick();
        printf("- UART Debug: No chars available, state=%d, line_ready=%d\n",
               current_state, line_ready);
    }

    while (BSP_UART_data_ready(uart_id))
    {
        char c = (char)BSP_UART_getc(uart_id);
        printf("- UART RX: '%c' (0x%02X)\n", (c >= 32 && c <= 126) ? c : '.', (uint8_t)c);
        uart_commands_process_char(c);
        last_char_time = HAL_GetTick();
    }

    // Check for command timeout (if we have characters but no line ending for 2 seconds)
    if (line_index > 0 && !line_ready && (HAL_GetTick() - last_char_time > 2000))
    {
        printf("- Command timeout - processing buffer: '%.*s'\n", line_index, line_buffer);
        line_buffer[line_index] = '\0';
        line_ready = true;
        current_state = UART_CMD_STATE_PROCESSING;
    }

    if (!line_ready)
    {
        // Debug output every 5 seconds if no characters and we're waiting
        if (!chars_available && line_index == 0 && HAL_GetTick() - last_debug > 5000)
        {
            last_debug = HAL_GetTick();
            printf("- UART Debug: Waiting for commands, state=%d\n", current_state);
        }
        return;
    }

    // Process the complete line
    if (strlen(line_buffer) > 0)
    {
        stats.lines_processed++;

        printf("- Processing command: '%s' (len=%d)\n", line_buffer, strlen(line_buffer));

        // Emergency stop handling - bypass buffer
        if (strncmp(line_buffer, "M112", 4) == 0 || strncmp(line_buffer, "stop", 4) == 0)
        {
            command_buffer_add_emergency(line_buffer);
            reset_line_buffer();
            current_state = UART_CMD_STATE_IDLE;
            return;
        }

        // Check if it's a special command or G-code
        if (is_special_command(line_buffer))
        {
            // Some special commands should be executed immediately
            if (strncmp(line_buffer, "help", 4) == 0 ||
                strncmp(line_buffer, "status", 6) == 0 ||
                strncmp(line_buffer, "pos", 3) == 0 ||
                strncmp(line_buffer, "stats", 5) == 0 ||
                strncmp(line_buffer, "motors", 6) == 0 ||
                strncmp(line_buffer, "limits", 6) == 0)
            {
                // Execute immediately for informational commands
                process_special_command(line_buffer);
            }
            else
            {
                // Buffer other special commands
                if (!command_buffer_add(line_buffer, false, false))
                {
                    send_error_response("Failed to add command to buffer");
                    stats.errors_count++;
                }
                else
                {
                    send_ok_response(); // Acknowledge command was buffered
                }
            }
        }
        else
        {
            // Buffer G-code commands
            if (!command_buffer_add(line_buffer, true, false))
            {
                send_error_response("Failed to add G-code to buffer");
                stats.errors_count++;
            }
            else
            {
                send_ok_response(); // Acknowledge command was buffered
            }
        }

        stats.commands_executed++;
    }
    else
    {
        printf("- Empty line received\n");
        send_ok_response(); // Send OK for empty lines
    }

    // Reset for next line
    reset_line_buffer();
    current_state = UART_CMD_STATE_IDLE;
}

/**
 * @brief Process incoming character from UART
 */
void uart_commands_process_char(char c)
{
    printf("- Processing char: '%c' (0x%02X), line_index=%d\n",
           (c >= 32 && c <= 126) ? c : '.', (uint8_t)c, line_index);

    // Handle line endings
    if (c == '\n' || c == '\r')
    {
        if (line_index > 0)
        {
            line_buffer[line_index] = '\0';
            line_ready = true;
            current_state = UART_CMD_STATE_PROCESSING;
            printf("- Line ready: '%s'\n", line_buffer);
        }
        else
        {
            printf("- Empty line detected\n");
            line_ready = true; // Process empty lines too
            current_state = UART_CMD_STATE_PROCESSING;
        }
        return;
    }

    // Ignore control characters except printable ones
    if (c < 32 && c != '\t')
    {
        printf("- Ignoring control character: 0x%02X\n", (uint8_t)c);
        return;
    }

    // Check for buffer overflow
    if (line_index >= UART_CMD_MAX_LINE_LENGTH - 1)
    {
        send_error_response("Line too long");
        stats.buffer_overflows++;
        reset_line_buffer();
        current_state = UART_CMD_STATE_ERROR;
        printf("Buffer overflow!\n");
        return;
    }

    // Add character to line buffer
    line_buffer[line_index++] = c;
    current_state = UART_CMD_STATE_RECEIVING;
    // printf("- Added char, buffer now: '%.*s'\n", line_index, line_buffer);

    // Auto-process certain commands when we detect complete words
    // This handles cases where no line ending is sent
    if (line_index >= 4)
    {
        if (strncmp(line_buffer, "help", 4) == 0 ||
            strncmp(line_buffer, "stop", 4) == 0 ||
            strncmp(line_buffer, "home", 4) == 0 ||
            strncmp(line_buffer, "test", 4) == 0)
        {
            // Check if this is exactly the command (not part of a longer command)
            if (line_index == 4 || line_buffer[4] == ' ')
            {
                line_buffer[line_index] = '\0';
                line_ready = true;
                current_state = UART_CMD_STATE_PROCESSING;
                printf("- Auto-detected complete command: '%s'\n", line_buffer);
                return;
            }
        }
    }

    // Auto-process other complete commands
    if (line_index >= 3 && strncmp(line_buffer, "pos", 3) == 0)
    {
        if (line_index == 3 || line_buffer[3] == ' ')
        {
            line_buffer[line_index] = '\0';
            line_ready = true;
            current_state = UART_CMD_STATE_PROCESSING;
            printf("- Auto-detected complete command: '%s'\n", line_buffer);
            return;
        }
    }

    if (line_index >= 5 && strncmp(line_buffer, "stats", 5) == 0)
    {
        if (line_index == 5 || line_buffer[5] == ' ')
        {
            line_buffer[line_index] = '\0';
            line_ready = true;
            current_state = UART_CMD_STATE_PROCESSING;
            printf("- Auto-detected complete command: '%s'\n", line_buffer);
            return;
        }
    }

    if (line_index >= 6)
    {
        if (strncmp(line_buffer, "status", 6) == 0 ||
            strncmp(line_buffer, "motors", 6) == 0 ||
            strncmp(line_buffer, "limits", 6) == 0)
        {
            if (line_index == 6 || line_buffer[6] == ' ')
            {
                line_buffer[line_index] = '\0';
                line_ready = true;
                current_state = UART_CMD_STATE_PROCESSING;
                printf("- Auto-detected complete command: '%s'\n", line_buffer);
                return;
            }
        }
    }

    // Check for G-code commands (G or M followed by digits)
    if (line_index >= 2 && (line_buffer[0] == 'G' || line_buffer[0] == 'M'))
    {
        // Look for space or end of reasonable G-code command
        if (c == ' ' || (line_index >= 3 && isdigit(line_buffer[1]) && isdigit(line_buffer[2])))
        {
            // This might be a complete G-code command, let's process it
            line_buffer[line_index] = '\0';
            line_ready = true;
            current_state = UART_CMD_STATE_PROCESSING;
            printf("- Auto-detected G-code command: '%s'\n", line_buffer);
            return;
        }
    }
}

/**
 * @brief Get current state
 */
uart_cmd_state_t uart_commands_get_state(void)
{
    return current_state;
}

/**
 * @brief Get statistics
 */
uart_cmd_stats_t *uart_commands_get_stats(void)
{
    return &stats;
}

/**
 * @brief Send response message
 */
void uart_commands_send_response(const char *message)
{
    if (message && strlen(message) > 0)
    {
        // printf("Sending response: %s\n", message);
        BSP_UART_puts(uart_id, (const uint8_t *)message, 0);
        BSP_UART_puts(uart_id, (const uint8_t *)"\r\n", 2);

        // Add a small delay to prevent overwhelming the terminal
        HAL_Delay(1);
    }
}

/**
 * @brief Send formatted response
 */
void uart_commands_send_response_printf(const char *format, ...)
{
    char buffer[256];
    va_list args;

    va_start(args, format);
    vsnprintf(buffer, sizeof(buffer), format, args);
    va_end(args);

    uart_commands_send_response(buffer);
}

/**
 * @brief Process emergency stop command
 */
void uart_commands_emergency_stop(void)
{
    stepper_motor_emergency_stop_all();
    kinematics_stop();
    uart_commands_send_response("|---- EMERGENCY STOP ACTIVATED ----|");
}

/**
 * @brief Clear error state
 */
void uart_commands_clear_error(void)
{
    current_state = UART_CMD_STATE_IDLE;
    reset_line_buffer();
}

/* Private function implementations ------------------------------------------*/

/**
 * @brief Check if line is a special command
 */
static bool is_special_command(const char *line)
{
    // Skip whitespace
    while (*line && isspace(*line))
        line++;

    // Check for special command prefixes
    return (strncmp(line, "help", 4) == 0 ||
            strncmp(line, "status", 6) == 0 ||
            strncmp(line, "stop", 4) == 0 ||
            strncmp(line, "reset", 5) == 0 ||
            strncmp(line, "home", 4) == 0 ||
            strncmp(line, "pos", 3) == 0 ||
            strncmp(line, "stats", 5) == 0 ||
            strncmp(line, "motors", 6) == 0 ||
            strncmp(line, "limits", 6) == 0 ||
            strncmp(line, "test", 4) == 0 ||
            line[0] == '/' || line[0] == '#');
}

/**
 * @brief Process special system commands
 */
static void process_special_command(const char *line)
{
    // Skip whitespace
    while (*line && isspace(*line))
        line++;

    // Skip comment markers
    if (line[0] == '/' && line[1] == '/')
    {
        send_ok_response();
        return;
    }
    if (line[0] == '#')
    {
        send_ok_response();
        return;
    }

    if (strncmp(line, "help", 4) == 0)
    {
        uart_commands_send_response("|------------------------------------|");
        uart_commands_send_response("|=========Available Commands=========|");
        uart_commands_send_response("|  help - Show this help             |");
        uart_commands_send_response("|  status - Show system status       |");
        uart_commands_send_response("|  stop - Emergency stop             |");
        uart_commands_send_response("|  test - Test coordinated movement  |");
        uart_commands_send_response("|  reset - Reset system              |");
        uart_commands_send_response("|  home - Home all axes              |");
        uart_commands_send_response("|  pos - Show current position       |");
        uart_commands_send_response("|  stats - Show command statistics   |");
        uart_commands_send_response("|  buffer - Show buffer status       |");
        uart_commands_send_response("|  pause - Pause command execution   |");
        uart_commands_send_response("|  resume - Resume command execution |");
        uart_commands_send_response("|  clear - Clear command buffer      |");
        uart_commands_send_response("|  motors - Show motor status        |");
        uart_commands_send_response("|  limits - Show limit switch status |");
        uart_commands_send_response("|  sdlist - List G-code files on SD  |");
        uart_commands_send_response("|  sdprint <file> - Print from SD    |");
        uart_commands_send_response("|  sdstatus - Show SD card status    |");
        uart_commands_send_response("|  G-code - commands also supported  |");
        uart_commands_send_response("|------------------------------------|");
        send_ok_response();
    }
    else if (strncmp(line, "test", 4) == 0)
    {
        uart_commands_send_response("| Testing coordinated movement... |");
        position_t test_pos = {10.0f, 10.0f};
        if (kinematics_move_to(&test_pos, 1200.0f))
        {
            uart_commands_send_response("| Test movement started |");
            send_ok_response();
        }
        else
        {
            send_error_response("Test movement failed");
        }
    }
    else if (strncmp(line, "status", 6) == 0)
    {
        position_t pos = kinematics_get_position();
        move_state_t state = kinematics_get_state();
        parser_state_t *parser_state = parser_get_state();

        uart_commands_send_response_printf("| Position: X=%.2f Y=%.2f |", pos.x, pos.y);
        uart_commands_send_response_printf("| State: %d |", state);
        uart_commands_send_response_printf("| Mode: %s |", parser_state->absolute_mode ? "ABS" : "REL");
        uart_commands_send_response_printf("| Feedrate: %.1f mm/min |", parser_state->feedrate);
        send_ok_response();
    }
    else if (strncmp(line, "stop", 4) == 0)
    {
        uart_commands_emergency_stop();
        send_ok_response();
    }
    else if (strncmp(line, "reset", 5) == 0)
    {
        uart_commands_send_response("| System reset not implemented |");
        send_ok_response();
    }
    else if (strncmp(line, "home", 4) == 0)
    {
        uart_commands_send_response("| Homing all axes... |");
        if (kinematics_home_all())
        {
            uart_commands_send_response("| Homing complete |");
            send_ok_response();
        }
        else
        {
            send_error_response("Homing failed");
        }
    }
    else if (strncmp(line, "pos", 3) == 0)
    {
        position_t pos = kinematics_get_position();
        uart_commands_send_response_printf("| X:%.2f Y:%.2f Z:0.00 E:0.00 |", pos.x, pos.y);
        send_ok_response();
    }
    else if (strncmp(line, "stats", 5) == 0)
    {
        cmd_buffer_stats_t *buf_stats = command_buffer_get_stats();
        uart_commands_send_response_printf("| Lines: %lu |", stats.lines_processed);
        uart_commands_send_response_printf("| Commands: %lu |", stats.commands_executed);
        uart_commands_send_response_printf("| Errors: %lu |", stats.errors_count);
        uart_commands_send_response_printf("| Overflows: %lu |", stats.buffer_overflows);
        uart_commands_send_response_printf("| Buffer: %d/%d |", buf_stats->current_count, CMD_BUFFER_SIZE);
        uart_commands_send_response_printf("| Buffer Executed: %lu |", buf_stats->commands_executed);
        uart_commands_send_response_printf("| Buffer Errors: %lu |", buf_stats->execution_errors);
<<<<<<< HEAD
        send_ok_response();
    }
    else if (strncmp(line, "buffer", 6) == 0)
    {
        cmd_buffer_stats_t *buf_stats = command_buffer_get_stats();
        cmd_buffer_state_t buf_state = command_buffer_get_state();
        uart_commands_send_response("| Command Buffer Status: |");
        uart_commands_send_response_printf("| State: %d |", buf_state);
        uart_commands_send_response_printf("| Commands: %d/%d |", buf_stats->current_count, CMD_BUFFER_SIZE);
        uart_commands_send_response_printf("| Free Space: %d |", command_buffer_get_free_space());
        uart_commands_send_response_printf("| Total Added: %lu |", buf_stats->commands_added);
        uart_commands_send_response_printf("| Total Executed: %lu |", buf_stats->commands_executed);
        uart_commands_send_response_printf("| Max Buffered: %d |", buf_stats->max_count);
        send_ok_response();
    }
=======
        send_ok_response();
    }
    else if (strncmp(line, "buffer", 6) == 0)
    {
        cmd_buffer_stats_t *buf_stats = command_buffer_get_stats();
        cmd_buffer_state_t buf_state = command_buffer_get_state();
        uart_commands_send_response("| Command Buffer Status: |");
        uart_commands_send_response_printf("| State: %d |", buf_state);
        uart_commands_send_response_printf("| Commands: %d/%d |", buf_stats->current_count, CMD_BUFFER_SIZE);
        uart_commands_send_response_printf("| Free Space: %d |", command_buffer_get_free_space());
        uart_commands_send_response_printf("| Total Added: %lu |", buf_stats->commands_added);
        uart_commands_send_response_printf("| Total Executed: %lu |", buf_stats->commands_executed);
        uart_commands_send_response_printf("| Max Buffered: %d |", buf_stats->max_count);
        send_ok_response();
    }
>>>>>>> 44991492
    else if (strncmp(line, "pause", 5) == 0)
    {
        command_buffer_pause();
        uart_commands_send_response("| Command buffer paused |");
        send_ok_response();
    }
    else if (strncmp(line, "resume", 6) == 0)
    {
        command_buffer_resume();
        uart_commands_send_response("| Command buffer resumed |");
        send_ok_response();
    }
    else if (strncmp(line, "clear", 5) == 0)
    {
        command_buffer_clear();
        uart_commands_send_response("| Command buffer cleared |");
        send_ok_response();
    }
    else if (strncmp(line, "sdlist", 6) == 0)
    {
        if (sd_gcode_reader_is_ready())
        {
            char file_list[10][SD_GCODE_MAX_FILENAME_LENGTH];
            uint32_t file_count = sd_gcode_reader_list_files(file_list, 10);

            uart_commands_send_response("| G-code files on SD card: |");
            if (file_count == 0)
            {
                uart_commands_send_response("| No G-code files found |");
            }
            else
            {
                for (uint32_t i = 0; i < file_count; i++)
                {
                    uart_commands_send_response_printf("| %d: %s |", i + 1, file_list[i]);
                }
            }
            send_ok_response();
        }
        else
        {
            send_error_response("SD card not ready");
        }
    }
    else if (strncmp(line, "sdprint", 7) == 0)
    {
        // Extract filename
        const char *filename = line + 7;
        while (*filename && isspace(*filename))
            filename++; // Skip spaces

        if (strlen(filename) == 0)
        {
            send_error_response("Usage: sdprint <filename>");
            return;
        }

        if (!sd_gcode_reader_is_ready())
        {
            send_error_response("SD card not ready");
            return;
        }

        sd_gcode_result_t result = sd_gcode_reader_open(filename);
        if (result != SD_GCODE_OK)
        {
            send_error_response("Failed to open G-code file");
            return;
        }
<<<<<<< HEAD

        uart_commands_send_response_printf("| Starting print: %s |", filename);

        // Start processing G-code moves
        gcode_move_buffer_set_state(GCODE_MOVE_BUFFER_STATE_PROCESSING);
        sd_printing = true;
        last_sd_read_time = 0; // Force immediate read

=======

        uart_commands_send_response_printf("| Starting print: %s |", filename);

        // Start processing G-code moves
        gcode_move_buffer_set_state(GCODE_MOVE_BUFFER_STATE_PROCESSING);

>>>>>>> 44991492
        // Read and buffer initial moves
        char line_buffer[SD_GCODE_MAX_LINE_LENGTH];
        position_t current_pos = kinematics_get_position();
        parser_state_t *parser_state = parser_get_state();

        int lines_buffered = 0;
<<<<<<< HEAD
        while (!sd_gcode_reader_is_eof() && lines_buffered < 20 &&
               !gcode_move_buffer_is_full())
=======
        while (!sd_gcode_reader_is_eof() && lines_buffered < 20)
>>>>>>> 44991492
        {
            result = sd_gcode_reader_read_line(line_buffer, sizeof(line_buffer));
            if (result == SD_GCODE_OK)
            {
                gcode_move_buffer_result_t buf_result = gcode_move_buffer_add_from_gcode(
                    line_buffer, current_pos, parser_state->feedrate, parser_state->absolute_mode);

                if (buf_result == GCODE_MOVE_BUFFER_OK)
                {
                    lines_buffered++;
                }
                else if (buf_result == GCODE_MOVE_BUFFER_FULL)
                {
                    break; // Buffer full, will continue later
                }
<<<<<<< HEAD
            }
            else if (result == SD_GCODE_END_OF_FILE)
            {
                break;
            }
=======
            }
            else if (result == SD_GCODE_END_OF_FILE)
            {
                break;
            }
        }

        uart_commands_send_response_printf("| Buffered %d moves |", lines_buffered);
        send_ok_response();
    }
    else if (strncmp(line, "sdstatus", 8) == 0)
    {
        if (sd_gcode_reader_is_ready())
        {
            sd_gcode_file_info_t *info = sd_gcode_reader_get_info();
            const gcode_move_buffer_t *buffer_stats = gcode_move_buffer_get_stats();

            if (info && info->is_open)
            {
                uart_commands_send_response_printf("| File: %s |", info->filename);
                uart_commands_send_response_printf("| Progress: %d%% |", info->progress_percent);
                uart_commands_send_response_printf("| Lines: %lu |", info->lines_processed);
                uart_commands_send_response_printf("| Size: %lu bytes |", info->file_size);
            }
            else
            {
                uart_commands_send_response("| No file open |");
            }

            uart_commands_send_response_printf("| Move buffer: %lu/%d |",
                                               buffer_stats->count, GCODE_MOVE_BUFFER_SIZE);
            uart_commands_send_response_printf("| State: %d |", gcode_move_buffer_get_state());
            send_ok_response();
        }
        else
        {
            send_error_response("SD card not ready");
>>>>>>> 44991492
        }
    }
    else
    {
        send_error_response("Unknown special command");
    }
}

<<<<<<< HEAD
        uart_commands_send_response_printf("| Buffered %d moves |", lines_buffered);
        send_ok_response();
=======
/**
 * @brief Process G-code commands (now just adds to buffer)
 */
static void process_gcode_command(const char *line)
{
    // This function is no longer used since G-code is buffered
    // Keep for backward compatibility but just buffer the command
    if (!command_buffer_add(line, true, false))
    {
        send_error_response("Failed to add G-code to buffer");
>>>>>>> 44991492
    }
    else if (strncmp(line, "sdstop", 6) == 0)
    {
        if (sd_printing)
        {
            sd_printing = false;
            sd_gcode_reader_close();
            gcode_move_buffer_set_state(GCODE_MOVE_BUFFER_STATE_IDLE);
            gcode_move_buffer_clear();
            kinematics_stop();
            uart_commands_send_response("| SD card printing stopped |");
        }
        else
        {
            uart_commands_send_response("| No SD card printing active |");
        }
        send_ok_response();
    }

    else
    {
<<<<<<< HEAD
        send_error_response("Unknown special command");
    }
}

/**
 * @brief Process G-code commands (now just adds to buffer)
 */
static void process_gcode_command(const char *line)
{
    // This function is no longer used since G-code is buffered
    // Keep for backward compatibility but just buffer the command
    if (!command_buffer_add(line, true, false))
    {
        send_error_response("Failed to add G-code to buffer");
    }
    else
    {
=======
>>>>>>> 44991492
        send_ok_response();
    }
}

/**
 * @brief Send OK response
 */
static void send_ok_response(void)
{
    uart_commands_send_response("ok");
}

/**
 * @brief Send error response
 */
static void send_error_response(const char *error)
{
    uart_commands_send_response_printf("|------------------------------------|");
    uart_commands_send_response_printf("| Error: %s |", error);
    uart_commands_send_response_printf("|------------------------------------|");
}

/**
 * @brief Reset line buffer
 */
static void reset_line_buffer(void)
{
    memset(line_buffer, 0, sizeof(line_buffer));
    line_index = 0;
    line_ready = false;
}<|MERGE_RESOLUTION|>--- conflicted
+++ resolved
@@ -9,6 +9,7 @@
 
 /* Includes ------------------------------------------------------------------*/
 #include "uart_commands.h"
+#include "command_buffer.h" // Add this include
 #include "command_buffer.h" // Add this include
 #include "parser.h"
 #include "kinematics.h"
@@ -17,6 +18,8 @@
 #include "stm32g4_uart.h"
 #include "sd_gcode_reader.h"
 #include "gcode_move_buffer.h"
+#include "sd_gcode_reader.h"
+#include "gcode_move_buffer.h"
 #include <stdio.h>
 #include <string.h>
 #include <stdarg.h>
@@ -68,10 +71,34 @@
         return false;
     }
 
+    // Initialize command buffer
+    if (!command_buffer_init())
+    {
+        printf("- ERROR: Failed to initialize command buffer\n");
+        return false;
+    }
+
     // Initialize G-code parser
     if (!parser_init())
     {
         printf("- ERROR: Failed to initialize G-code parser\n");
+        return false;
+    }
+
+    // Initialize SD card G-code reader
+    if (sd_gcode_reader_init())
+    {
+        printf("- SD card G-code reader initialized\n");
+    }
+    else
+    {
+        printf("- WARNING: SD card G-code reader initialization failed\n");
+    }
+
+    // Initialize G-code move buffer
+    if (!gcode_move_buffer_init())
+    {
+        printf("- ERROR: Failed to initialize G-code move buffer\n");
         return false;
     }
 
@@ -126,7 +153,6 @@
     // Update G-code move buffer
     gcode_move_buffer_update();
 
-<<<<<<< HEAD
     // Handle SD card printing - continuously read and buffer moves
     if (sd_printing && sd_gcode_reader_is_ready())
     {
@@ -181,8 +207,6 @@
         }
     }
 
-=======
->>>>>>> 44991492
     // Check for incoming characters from BSP UART
     static uint32_t last_debug = 0;
     bool chars_available = BSP_UART_data_ready(uart_id);
@@ -231,8 +255,10 @@
         printf("- Processing command: '%s' (len=%d)\n", line_buffer, strlen(line_buffer));
 
         // Emergency stop handling - bypass buffer
+        // Emergency stop handling - bypass buffer
         if (strncmp(line_buffer, "M112", 4) == 0 || strncmp(line_buffer, "stop", 4) == 0)
         {
+            command_buffer_add_emergency(line_buffer);
             command_buffer_add_emergency(line_buffer);
             reset_line_buffer();
             current_state = UART_CMD_STATE_IDLE;
@@ -266,9 +292,43 @@
                     send_ok_response(); // Acknowledge command was buffered
                 }
             }
+            // Some special commands should be executed immediately
+            if (strncmp(line_buffer, "help", 4) == 0 ||
+                strncmp(line_buffer, "status", 6) == 0 ||
+                strncmp(line_buffer, "pos", 3) == 0 ||
+                strncmp(line_buffer, "stats", 5) == 0 ||
+                strncmp(line_buffer, "motors", 6) == 0 ||
+                strncmp(line_buffer, "limits", 6) == 0)
+            {
+                // Execute immediately for informational commands
+                process_special_command(line_buffer);
+            }
+            else
+            {
+                // Buffer other special commands
+                if (!command_buffer_add(line_buffer, false, false))
+                {
+                    send_error_response("Failed to add command to buffer");
+                    stats.errors_count++;
+                }
+                else
+                {
+                    send_ok_response(); // Acknowledge command was buffered
+                }
+            }
         }
         else
         {
+            // Buffer G-code commands
+            if (!command_buffer_add(line_buffer, true, false))
+            {
+                send_error_response("Failed to add G-code to buffer");
+                stats.errors_count++;
+            }
+            else
+            {
+                send_ok_response(); // Acknowledge command was buffered
+            }
             // Buffer G-code commands
             if (!command_buffer_add(line_buffer, true, false))
             {
@@ -551,11 +611,18 @@
         uart_commands_send_response("|  pause - Pause command execution   |");
         uart_commands_send_response("|  resume - Resume command execution |");
         uart_commands_send_response("|  clear - Clear command buffer      |");
+        uart_commands_send_response("|  buffer - Show buffer status       |");
+        uart_commands_send_response("|  pause - Pause command execution   |");
+        uart_commands_send_response("|  resume - Resume command execution |");
+        uart_commands_send_response("|  clear - Clear command buffer      |");
         uart_commands_send_response("|  motors - Show motor status        |");
         uart_commands_send_response("|  limits - Show limit switch status |");
         uart_commands_send_response("|  sdlist - List G-code files on SD  |");
         uart_commands_send_response("|  sdprint <file> - Print from SD    |");
         uart_commands_send_response("|  sdstatus - Show SD card status    |");
+        uart_commands_send_response("|  sdlist - List G-code files on SD  |");
+        uart_commands_send_response("|  sdprint <file> - Print from SD    |");
+        uart_commands_send_response("|  sdstatus - Show SD card status    |");
         uart_commands_send_response("|  G-code - commands also supported  |");
         uart_commands_send_response("|------------------------------------|");
         send_ok_response();
@@ -617,6 +684,7 @@
     }
     else if (strncmp(line, "stats", 5) == 0)
     {
+        cmd_buffer_stats_t *buf_stats = command_buffer_get_stats();
         cmd_buffer_stats_t *buf_stats = command_buffer_get_stats();
         uart_commands_send_response_printf("| Lines: %lu |", stats.lines_processed);
         uart_commands_send_response_printf("| Commands: %lu |", stats.commands_executed);
@@ -625,7 +693,6 @@
         uart_commands_send_response_printf("| Buffer: %d/%d |", buf_stats->current_count, CMD_BUFFER_SIZE);
         uart_commands_send_response_printf("| Buffer Executed: %lu |", buf_stats->commands_executed);
         uart_commands_send_response_printf("| Buffer Errors: %lu |", buf_stats->execution_errors);
-<<<<<<< HEAD
         send_ok_response();
     }
     else if (strncmp(line, "buffer", 6) == 0)
@@ -641,23 +708,6 @@
         uart_commands_send_response_printf("| Max Buffered: %d |", buf_stats->max_count);
         send_ok_response();
     }
-=======
-        send_ok_response();
-    }
-    else if (strncmp(line, "buffer", 6) == 0)
-    {
-        cmd_buffer_stats_t *buf_stats = command_buffer_get_stats();
-        cmd_buffer_state_t buf_state = command_buffer_get_state();
-        uart_commands_send_response("| Command Buffer Status: |");
-        uart_commands_send_response_printf("| State: %d |", buf_state);
-        uart_commands_send_response_printf("| Commands: %d/%d |", buf_stats->current_count, CMD_BUFFER_SIZE);
-        uart_commands_send_response_printf("| Free Space: %d |", command_buffer_get_free_space());
-        uart_commands_send_response_printf("| Total Added: %lu |", buf_stats->commands_added);
-        uart_commands_send_response_printf("| Total Executed: %lu |", buf_stats->commands_executed);
-        uart_commands_send_response_printf("| Max Buffered: %d |", buf_stats->max_count);
-        send_ok_response();
-    }
->>>>>>> 44991492
     else if (strncmp(line, "pause", 5) == 0)
     {
         command_buffer_pause();
@@ -727,7 +777,6 @@
             send_error_response("Failed to open G-code file");
             return;
         }
-<<<<<<< HEAD
 
         uart_commands_send_response_printf("| Starting print: %s |", filename);
 
@@ -736,26 +785,14 @@
         sd_printing = true;
         last_sd_read_time = 0; // Force immediate read
 
-=======
-
-        uart_commands_send_response_printf("| Starting print: %s |", filename);
-
-        // Start processing G-code moves
-        gcode_move_buffer_set_state(GCODE_MOVE_BUFFER_STATE_PROCESSING);
-
->>>>>>> 44991492
         // Read and buffer initial moves
         char line_buffer[SD_GCODE_MAX_LINE_LENGTH];
         position_t current_pos = kinematics_get_position();
         parser_state_t *parser_state = parser_get_state();
 
         int lines_buffered = 0;
-<<<<<<< HEAD
         while (!sd_gcode_reader_is_eof() && lines_buffered < 20 &&
                !gcode_move_buffer_is_full())
-=======
-        while (!sd_gcode_reader_is_eof() && lines_buffered < 20)
->>>>>>> 44991492
         {
             result = sd_gcode_reader_read_line(line_buffer, sizeof(line_buffer));
             if (result == SD_GCODE_OK)
@@ -771,74 +808,15 @@
                 {
                     break; // Buffer full, will continue later
                 }
-<<<<<<< HEAD
             }
             else if (result == SD_GCODE_END_OF_FILE)
             {
                 break;
             }
-=======
-            }
-            else if (result == SD_GCODE_END_OF_FILE)
-            {
-                break;
-            }
         }
 
         uart_commands_send_response_printf("| Buffered %d moves |", lines_buffered);
         send_ok_response();
-    }
-    else if (strncmp(line, "sdstatus", 8) == 0)
-    {
-        if (sd_gcode_reader_is_ready())
-        {
-            sd_gcode_file_info_t *info = sd_gcode_reader_get_info();
-            const gcode_move_buffer_t *buffer_stats = gcode_move_buffer_get_stats();
-
-            if (info && info->is_open)
-            {
-                uart_commands_send_response_printf("| File: %s |", info->filename);
-                uart_commands_send_response_printf("| Progress: %d%% |", info->progress_percent);
-                uart_commands_send_response_printf("| Lines: %lu |", info->lines_processed);
-                uart_commands_send_response_printf("| Size: %lu bytes |", info->file_size);
-            }
-            else
-            {
-                uart_commands_send_response("| No file open |");
-            }
-
-            uart_commands_send_response_printf("| Move buffer: %lu/%d |",
-                                               buffer_stats->count, GCODE_MOVE_BUFFER_SIZE);
-            uart_commands_send_response_printf("| State: %d |", gcode_move_buffer_get_state());
-            send_ok_response();
-        }
-        else
-        {
-            send_error_response("SD card not ready");
->>>>>>> 44991492
-        }
-    }
-    else
-    {
-        send_error_response("Unknown special command");
-    }
-}
-
-<<<<<<< HEAD
-        uart_commands_send_response_printf("| Buffered %d moves |", lines_buffered);
-        send_ok_response();
-=======
-/**
- * @brief Process G-code commands (now just adds to buffer)
- */
-static void process_gcode_command(const char *line)
-{
-    // This function is no longer used since G-code is buffered
-    // Keep for backward compatibility but just buffer the command
-    if (!command_buffer_add(line, true, false))
-    {
-        send_error_response("Failed to add G-code to buffer");
->>>>>>> 44991492
     }
     else if (strncmp(line, "sdstop", 6) == 0)
     {
@@ -860,12 +838,12 @@
 
     else
     {
-<<<<<<< HEAD
         send_error_response("Unknown special command");
     }
 }
 
 /**
+ * @brief Process G-code commands (now just adds to buffer)
  * @brief Process G-code commands (now just adds to buffer)
  */
 static void process_gcode_command(const char *line)
@@ -875,11 +853,15 @@
     if (!command_buffer_add(line, true, false))
     {
         send_error_response("Failed to add G-code to buffer");
+    // This function is no longer used since G-code is buffered
+    // Keep for backward compatibility but just buffer the command
+    if (!command_buffer_add(line, true, false))
+    {
+        send_error_response("Failed to add G-code to buffer");
     }
     else
     {
-=======
->>>>>>> 44991492
+        send_ok_response();
         send_ok_response();
     }
 }
@@ -899,6 +881,7 @@
 {
     uart_commands_send_response_printf("|------------------------------------|");
     uart_commands_send_response_printf("| Error: %s |", error);
+    uart_commands_send_response_printf("|------------------------------------|");
     uart_commands_send_response_printf("|------------------------------------|");
 }
 
